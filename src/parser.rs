--- conflicted
+++ resolved
@@ -4,6 +4,7 @@
 use std::fmt;
 use std::fs::File;
 use std::io::Read;
+use std::path::Path;
 
 mod tokenizer;
 pub use tokenizer::{is_valid_identifier, Header, Key, RawToken, Token, Tokenizer};
@@ -15,12 +16,7 @@
 pub use r#type::Type;
 mod checker;
 pub mod flags;
-<<<<<<< HEAD
-use std::path::Path;
-use std::io::Read;
-=======
 use checker::TypeChecker;
->>>>>>> 12ead1bc
 
 pub struct Parser<'a> {
     pub module_ids: HashMap<FileSource, usize>,
@@ -104,10 +100,10 @@
     pub fn read_prelude_source(&mut self) {
         let env_leafpath = std::env::var("LEAFPATH").expect("LEAFPATH variable not set.");
         // get path object from LEAFPATH environment variable string
-        let leafpath = Path::new(&env_leafpath);
+        let leafpath = &self.environment.leafpath;
 
         // get current working directory from environment variable
-        let current_dir = std::env::current_dir().expect("Current directory couldn't be read.");
+        let current_dir = self.environment.entrypoint.parent().unwrap();
 
         self.tokenize_prelude(leafpath.join("prelude").as_path());
         self.tokenize_prelude(current_dir.join("prelude").as_path());
@@ -123,7 +119,7 @@
                     .read_to_end(&mut source_code_buffer)
                     .expect("Couldn't read file.");
 
-                self.tokenize("prelude", &source_code_buffer)
+                self.tokenize(FileSource::Prelude, &source_code_buffer)
                     .expect("Tokenization failed.");
             }
         }
