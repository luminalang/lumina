--- conflicted
+++ resolved
@@ -48,25 +48,10 @@
     pub fn purge_block(&mut self, block: Block) {
         let BlockInfo { start, end, .. } = self.block_info(block);
 
-<<<<<<< HEAD
-    pub fn v(&self, v: V) -> Value {
-        if v == V(u32::MAX) {
-            panic!("underflow caused by optimization");
-        }
-
-        if let Some((start, bparams)) = self.new_block_params {
-            let pend = start.0 + bparams.len() as u32;
-
-            if v.0 >= start.0 && v.0 < pend {
-                let i = v.0 - start.0;
-                return bparams[i as usize];
-            }
-=======
         let bblock = self.blocks.as_mut_vec().remove(block.0 as usize);
 
         if bblock.predecessors != 0 {
             error!("purging block with active predecessors");
->>>>>>> a5a5e651
         }
 
         self.delete_range(start, end.0 as usize - start.0 as usize + 1);
@@ -131,27 +116,6 @@
 
         self.offset_values(V(at.0 + 1), V(at.0 + 1), offset as i32);
 
-<<<<<<< HEAD
-            for (_, bdata) in ssa.blocks.iter_mut() {
-                // TODO: we do this in multiple places, we should create a helper
-                if let Some((s, e)) = bdata.offset.as_mut() {
-                    if s.0 > start.0 {
-                        s.0 = s.0.wrapping_add_signed(removedv);
-                        e.0 = e.0.wrapping_add_signed(removedv);
-                    }
-                }
-            }
-        }
-
-        // Offset values to compensate
-        ssa.ventries
-            .values_mut()
-            .for_each(|entry| *entry = r.entry(entry));
-
-        for (_, bdata) in ssa.blocks.iter_mut() {
-            bdata.tail = r.flow(&bdata.tail);
-        }
-=======
         // Do we need to use `replace` in the edge-case?
         for bblock in self.blocks.values_mut() {
             if bblock.start.0 > at.0 && bblock.start != V(u32::MAX) {
@@ -169,7 +133,6 @@
     match v {
         Value::V(i) => *v = f(*i),
         _ => {}
->>>>>>> a5a5e651
     }
 }
 
